--- conflicted
+++ resolved
@@ -235,8 +235,7 @@
 	}
 
 	public setScrollPosition(position: editorCommon.INewScrollPosition): void {
-<<<<<<< HEAD
-		const state = this._scrollable.getSmoothScrollTargetState();
+		const state = this.scrollable.getSmoothScrollTargetState();
 		const xAbsChange = Math.abs(typeof position.scrollLeft !== 'undefined' ? position.scrollLeft - state.scrollLeft : 0);
 		const yAbsChange = Math.abs(typeof position.scrollTop !== 'undefined' ? position.scrollTop - state.scrollTop : 0);
 
@@ -244,15 +243,12 @@
 			// If position change is big enough, then appply smooth scrolling
 			if (xAbsChange > state.width / 10 ||
 				yAbsChange > state.height / 10) {
-				this._scrollable.updateState(position, 125);
+				this.scrollable.updateState(position, 125);
 			}
 			// Otherwise update scroll position immediately
 			else {
-				this._scrollable.updateState(position);
+				this.scrollable.updateState(position);
 			}
 		}
-=======
-		this.scrollable.updateState(position);
->>>>>>> 054cf51d
 	}
 }